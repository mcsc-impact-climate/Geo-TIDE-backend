--- conflicted
+++ resolved
@@ -281,17 +281,10 @@
 
 
 if __name__ == "__main__":
-<<<<<<< HEAD
-    # The user should change this value based upon whether or not they are starting fresh
-    load = True
-
-    # Can be modified based on needs/testing
-=======
     #The user should change this value based upon whether or not they are starting fresh
     load = False
     
     #Can be modified based on needs/testing
->>>>>>> 5736ba5f
     if not load:
         centroids = combinedStatisticalAreasCentroids()
         highways = extractHighways()
@@ -304,35 +297,6 @@
         saveGraph("origins", origins, load=False)
 
     else:
-<<<<<<< HEAD
-        centroids = saveGraph("centroids", load=True)
-        graph = saveGraph("graph", load=True)
-        positions = saveGraph("positions", load=True)
-        origins = saveGraph("origins", load=True)
-
-    path, pathgraph = findPath(
-        graph,
-        origins["San Jose-San Francisco-Oakland, CA"],
-        origins["Seattle-Tacoma, WA"],
-    )
-    newpath, newpathgraph = findPath(
-        graph,
-        origins["Cape Coral-Fort Myers-Naples, FL"],
-        origins["Tallahassee-Bainbridge, FL-GA"],
-    )
-    ultranewpath, ultranewpathgraph = findPath(
-        graph, origins["Seattle-Tacoma, WA"], origins["Tallahassee-Bainbridge, FL-GA"]
-    )
-
-    end = time.time()
-    print(end - start)
-
-    visualize(graph, positions, isnx=True)
-    visualize(pathgraph, isnx=True)
-
-    toShapefile(pathgraph, "BayToSea")
-
-=======
         centroids = saveGraph('centroids', load=True)
         graph = saveGraph('graph', load=True)
         positions = saveGraph('positions', load=True)
@@ -361,7 +325,6 @@
     toShapefile(newpathgraph, 'UTMN')
     toShapefile(ultranewpathgraph, 'MAFL')
     
->>>>>>> 5736ba5f
     # return centroids, graph, positions, origins, path, pathgraph
 
 
